--- conflicted
+++ resolved
@@ -3,40 +3,6 @@
 from .util import data_filename
 
 
-# Load some small amounts of data from .json that it's okay to reload on each
-# import.
-<<<<<<< HEAD
-_LIKELY_SUBTAG_JSON = json.load(
-    open(data_filename('cldr/supplemental/likelySubtags.json'))
-)
-LIKELY_SUBTAGS = _LIKELY_SUBTAG_JSON['supplemental']['likelySubtags']
-
-
-def _make_language_match_data():
-    match_json = json.load(
-        open(data_filename('cldr/supplemental/languageMatching.json'))
-    )
-    matches = {}
-    match_data = match_json['supplemental']['languageMatching']['written']
-    for item in match_data:
-        match = item['languageMatch']
-        desired = match['_desired']
-        supported = match['_supported']
-        value = match['_percent']
-        if (desired, supported) not in matches:
-            matches[(desired, supported)] = int(value)
-        if match.get('_oneway') != 'true':
-            if (supported, desired) not in matches:
-                matches[(supported, desired)] = int(value)
-    return matches
-LANGUAGE_MATCHING = _make_language_match_data()
-
-
-_PARENT_LOCALE_JSON = json.load(
-    open(data_filename('cldr/supplemental/parentLocales.json'))
-)
-PARENT_LOCALES = _PARENT_LOCALE_JSON['supplemental']['parentLocales']['parentLocale']
-=======
 class lazy_property(object):
     '''
     A lazy_property decorator from StackOverflow:
@@ -53,7 +19,6 @@
         value = self.fget(obj)
         setattr(obj, self.func_name, value)
         return value
->>>>>>> 2ad8255d
 
 
 class LanguageDB:
@@ -350,7 +315,7 @@
         CLDR's list of which locales are "parents" of other locales.
         """
         pl_json = json.load(
-            open(data_filename('cldr/supplemental/parentLocales.json'), encoding='ascii')
+            open(data_filename('cldr/supplemental/parentLocales.json'))
         )
         return pl_json['supplemental']['parentLocales']['parentLocale']
 
