--- conflicted
+++ resolved
@@ -1019,8 +1019,4 @@
     ] + [('und', 0)]
 
     match_scores.sort(key=lambda item: -item[1])
-<<<<<<< HEAD
-    return match_scores[0]
-=======
-    return match_scores[0]
->>>>>>> 2ad8255d
+    return match_scores[0]